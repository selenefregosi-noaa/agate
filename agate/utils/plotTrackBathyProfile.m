--- conflicted
+++ resolved
@@ -139,15 +139,10 @@
 
 plot(ti.cumDist_km, ti.depth, ':', 'Color', [0.4 0.4 0.4], 'LineWidth', 1.5);
 hold on;
-<<<<<<< HEAD
-scatter(targets.cumDist_km, targets.depth, 10, 'k', 'filled')
-yline(-990, '--', 'Color', [0.635 0.078 0.184])
-=======
 scatter(targets.cumDist_km, targets.depth, 10, 'k', 'filled');
 % label the waypoints
 text(targets.cumDist_km + 5, targets.depth - 100, targets.name, 'FontSize', 10);
-yline(-1000, '--', 'Color', '#900C3F');
->>>>>>> 17ded2fb
+yline(-990, '--', 'Color', '#900C3F');
 grid on;
 hold off;
 
