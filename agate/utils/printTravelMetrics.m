--- conflicted
+++ resolved
@@ -97,12 +97,8 @@
 
 if printOn == 1
     % print messagess
-<<<<<<< HEAD
-    fprintf(1, ['%s total distance over ground: %.1f km  (~%.f km of trackline) ' ...
-=======
     fprintf(1, ['%s travel summary through dive %i:\n' ...
 		'\tTotal distance over ground: %.1f km (~%.f km of trackline) ' ...
->>>>>>> 923fefae
         'in %.1f days.\n' ...
         '\tAvg speed over ground: %.f km/day (last 5 dives only = %.f km/day)\n' ...
 		'\tAvg speed over trackline: ~%.f km/day.\n' ...
