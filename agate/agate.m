--- conflicted
+++ resolved
@@ -36,11 +36,7 @@
 global CONFIG
 % CONFIG = struct;
 
-<<<<<<< HEAD
-CONFIG.ver = '0.1.20230607 DEV BRANCH github.com/sfregosi/agate-public';
-=======
-CONFIG.ver = '0.1.20230601 github.com/sfregosi/agate-public';
->>>>>>> 923fefae
+CONFIG.ver = '0.1.20230629 github.com/sfregosi/agate-public';
 fprintf('              agate version %s\n\n', CONFIG.ver)
 
 if nargin < 1
